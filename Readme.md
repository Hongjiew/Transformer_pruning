--- conflicted
+++ resolved
@@ -1,7 +1,3 @@
 **Final Project for COS598D**
-<<<<<<< HEAD
-Reproduce a previous result
-=======
-Reproduce THE previous results
->>>>>>> b9c7acc1
+Reproduce the previous results
 Work in progress